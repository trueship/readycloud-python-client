#!/usr/bin/env python
# coding: utf-8

"""
test_readycloud
----------------------------------

Tests for `readycloud.readycloud` module.
"""

import json
import unittest

from mock import patch, Mock

from readycloud import ReadyCloud
from readycloud.exceptions import ReadyCloudServerError


class ReadyCloudTestCase(unittest.TestCase):
    def setUp(self):
<<<<<<< HEAD
        self.rc = ReadyCloud(token='12345', host='https://readycloud.com/', api=ReadyCloud.API_v1)
        self.rc_v2 = ReadyCloud(token='12345', host='https://readycloud.com/', org_id=1, api=ReadyCloud.API_v2)
=======
        self.rc = ReadyCloud(token='12345', host='https://readycloud.com/', api=ReadyCloud.API_V1)
        self.rc_v2 = ReadyCloud(token='12345', host='https://readycloud.com/', org_id='1', api=ReadyCloud.API_V2)
>>>>>>> 953d6958

    def test_get_orders_url_should_return_full_orders_url(self):
        self.assertEqual(self.rc.get_orders_url(), 'https://readycloud.com/api/v1/orders/')

    def test_get_order_url_should_return_full_order_url_with_id(self):
        self.assertEqual(self.rc.get_order_url('1'), 'https://readycloud.com/api/v1/orders/1/')

    def test_get_headers_should_return_right_headers(self):
        expected_headers = {
            'content-type': 'application/json',
            'AUTHORIZATION': 'bearer 12345',
        }
        self.assertEqual(self.rc.get_headers(), expected_headers)

    @patch('requests.get')
    def test_get_orders_should_send_get_with_right_params(self, get):
        self.rc.get_orders(limit=2)
        get.assert_called_once_with(
            'https://readycloud.com/api/v1/orders/',
            headers={
                'content-type': 'application/json',
                'AUTHORIZATION': 'bearer 12345'},
            params={'limit': 2})

    @patch('requests.get')
    def test_get_orders_via_api_2_should_send_get_with_right_params(self, get):
        self.rc_v2.get_orders(limit=2)
        get.assert_called_once_with(
            'https://readycloud.com/api/v2/orgs/1/orders/',
            headers={
                'content-type': 'application/json',
                'AUTHORIZATION': 'bearer 12345'},
            params={'limit': 2})

    @patch('requests.post')
    def test_created_order_should_send_post_with_right_params(self, post):
        order = {
            'message': 'test',
        }
        self.rc.create_order(order)
        post.assert_called_once_with(
            'https://readycloud.com/api/v1/orders/',
            headers={
                'content-type': 'application/json',
                'AUTHORIZATION': 'bearer 12345'},
            data=json.dumps(order))

    @patch('requests.post')
    def test_created_order_via_api_2_should_send_post_with_right_params(self, post):
        order = {
            'message': 'test',
        }
        self.rc_v2.create_order(order)
        post.assert_called_once_with(
            'https://readycloud.com/api/v2/orgs/1/orders/',
            headers={
                'content-type': 'application/json',
                'AUTHORIZATION': 'bearer 12345'},
            data=json.dumps(order))

    @patch('requests.put')
    def test_update_order_should_send_put_with_right_params(self, put):
        order = {
            'message': 'test',
        }
        self.rc.update_order('1', order)
        put.assert_called_once_with(
            'https://readycloud.com/api/v1/orders/1/',
            headers={
                'content-type': 'application/json',
                'AUTHORIZATION': 'bearer 12345'},
            data=json.dumps(order))

    @patch('requests.put')
    def test_update_order_via_api_2_should_send_put_with_right_params(self, put):
        order = {
            'message': 'test',
        }
<<<<<<< HEAD
        self.rc_v2.update_order(1, order)
=======
        self.rc_v2.update_order('1', order)
>>>>>>> 953d6958
        put.assert_called_once_with(
            'https://readycloud.com/api/v2/orgs/1/orders/1/',
            headers={
                'content-type': 'application/json',
                'AUTHORIZATION': 'bearer 12345'},
            data=json.dumps(order))

    @patch('requests.delete')
    def test_delete_order_should_send_delete(self, delete):
        self.rc.delete_order('1')
        delete.assert_called_once_with(
            'https://readycloud.com/api/v1/orders/1/',
            headers={
                'content-type': 'application/json',
                'AUTHORIZATION': 'bearer 12345'})

    @patch('requests.get')
    def test_if_rc_returns_500_should_raise_exception(self, get):
        get.return_value = Mock(status_code=500)
        self.assertRaises(ReadyCloudServerError, self.rc.get_orders, limit=2)

    @patch('requests.post')
    def test_create_orders_webhooks_should_send_post_with_right_params(self, post):
        self.rc.create_orders_webhook('https://example.com/test')
        post.assert_called_once_with(
            'https://readycloud.com/api/v1/webhooks/',
            headers={
                'content-type': 'application/json',
                'AUTHORIZATION': 'bearer 12345'},
            data=json.dumps({
                'entity': 'orders',
                'url': 'https://example.com/test',
            }))

    @patch('requests.get')
    def test_get_webhooks_should_send_get_with_right_params(self, get):
        self.rc.get_webhooks(limit=2)
        get.assert_called_once_with(
            'https://readycloud.com/api/v1/webhooks/',
            headers={
                'content-type': 'application/json',
                'AUTHORIZATION': 'bearer 12345'},
            params={'limit': 2})

    @patch('requests.put')
    def test_update_orders_webhook_should_send_put_with_right_params(self, put):
        self.rc.update_orders_webhook(1, 'https://example.com/new-url')
        put.assert_called_once_with(
            'https://readycloud.com/api/v1/webhooks/1/',
            headers={
                'content-type': 'application/json',
                'AUTHORIZATION': 'bearer 12345'},
            data=json.dumps({
                'entity': 'orders',
                'url': 'https://example.com/new-url',
            }))

    @patch('requests.delete')
    def test_delete_webhook_should_send_delete(self, delete):
        self.rc.delete_webhook(1)
        delete.assert_called_once_with(
            'https://readycloud.com/api/v1/webhooks/1/',
            headers={
                'content-type': 'application/json',
                'AUTHORIZATION': 'bearer 12345'})

    @patch('requests.get')
    def test_get_organizations_should_return_right_params(self, get):
        self.rc_v2.get_organizations()
        get.assert_called_once_with(
            'https://readycloud.com/api/v2/orgs/',
            headers={
                'content-type': 'application/json',
                'AUTHORIZATION': 'bearer 12345'},
            params={})

    @patch('requests.get')
    def test_get_organization_with_pk_should_return_right_params(self, get):
<<<<<<< HEAD
        self.rc_v2.get_organizations(1)
=======
        self.rc_v2.get_organization('1')
>>>>>>> 953d6958
        get.assert_called_once_with(
            'https://readycloud.com/api/v2/orgs/1/',
            headers={
                'content-type': 'application/json',
                'AUTHORIZATION': 'bearer 12345'},
            params={})

<<<<<<< HEAD
    # {u'count': 1, 'ok': True, 'status_code': 200, u'next': None, u'results': [{u'url': u'https://stage.readycloud.com/api/v2/orgs/1/', u'name': u'TrueTest Inc.ff'}], u'previous': None}
=======
>>>>>>> 953d6958

if __name__ == '__main__':
    unittest.main()<|MERGE_RESOLUTION|>--- conflicted
+++ resolved
@@ -19,13 +19,8 @@
 
 class ReadyCloudTestCase(unittest.TestCase):
     def setUp(self):
-<<<<<<< HEAD
-        self.rc = ReadyCloud(token='12345', host='https://readycloud.com/', api=ReadyCloud.API_v1)
-        self.rc_v2 = ReadyCloud(token='12345', host='https://readycloud.com/', org_id=1, api=ReadyCloud.API_v2)
-=======
         self.rc = ReadyCloud(token='12345', host='https://readycloud.com/', api=ReadyCloud.API_V1)
         self.rc_v2 = ReadyCloud(token='12345', host='https://readycloud.com/', org_id='1', api=ReadyCloud.API_V2)
->>>>>>> 953d6958
 
     def test_get_orders_url_should_return_full_orders_url(self):
         self.assertEqual(self.rc.get_orders_url(), 'https://readycloud.com/api/v1/orders/')
@@ -104,11 +99,7 @@
         order = {
             'message': 'test',
         }
-<<<<<<< HEAD
-        self.rc_v2.update_order(1, order)
-=======
         self.rc_v2.update_order('1', order)
->>>>>>> 953d6958
         put.assert_called_once_with(
             'https://readycloud.com/api/v2/orgs/1/orders/1/',
             headers={
@@ -187,11 +178,7 @@
 
     @patch('requests.get')
     def test_get_organization_with_pk_should_return_right_params(self, get):
-<<<<<<< HEAD
-        self.rc_v2.get_organizations(1)
-=======
         self.rc_v2.get_organization('1')
->>>>>>> 953d6958
         get.assert_called_once_with(
             'https://readycloud.com/api/v2/orgs/1/',
             headers={
@@ -199,10 +186,6 @@
                 'AUTHORIZATION': 'bearer 12345'},
             params={})
 
-<<<<<<< HEAD
-    # {u'count': 1, 'ok': True, 'status_code': 200, u'next': None, u'results': [{u'url': u'https://stage.readycloud.com/api/v2/orgs/1/', u'name': u'TrueTest Inc.ff'}], u'previous': None}
-=======
->>>>>>> 953d6958
 
 if __name__ == '__main__':
     unittest.main()